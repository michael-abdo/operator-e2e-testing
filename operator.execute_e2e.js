--- conflicted
+++ resolved
@@ -29,10 +29,6 @@
 import workflowUtils from '../workflows/shared/workflow_utils.js';
 import { ChainKeywordMonitor } from '../workflows/chain_keyword_monitor.js';
 import WindowKeywordMonitor from './lib/monitors/WindowKeywordMonitor.js';
-<<<<<<< HEAD
-import { sharedLock } from './shared-state.js';
-import MultiFormatParser from './lib/file-parsers/MultiFormatParser.js';
-=======
 import ProjectManager from './lib/project-manager.js';
 
 // Import new reliability modules
@@ -42,7 +38,6 @@
 import SessionRecovery from './lib/session-recovery.js';
 import PhaseDurationEnforcer from './lib/phase-duration-enforcer.js';
 import MonitoringAlertsSystem from './lib/monitoring-alerts.js';
->>>>>>> 827573e7
 
 const __filename = fileURLToPath(import.meta.url);
 const __dirname = dirname(__filename);
@@ -248,15 +243,13 @@
     }
 
     /**
-     * Load and parse QA_UX file (supports JSON, MD, TXT)
+     * Load and parse QA_UX JSON file
      */
     async loadQaUxFile() {
         try {
             console.log(`📄 Loading QA_UX file: ${this.qaUxFilePath}`);
-            
-            // Use MultiFormatParser for any file type
-            const parser = new MultiFormatParser();
-            const qaUxData = await parser.parseFile(this.qaUxFilePath);
+            const fileContent = await fs.readFile(this.qaUxFilePath, 'utf8');
+            const qaUxData = JSON.parse(fileContent);
             
             console.log(`✅ Loaded QA_UX file with ${Object.keys(qaUxData.tasks || {}).length} tasks`);
             return qaUxData;
@@ -762,18 +755,6 @@
      * Send Operator response to Claude via tmux and wait for processing
      */
     async sendOperatorResponseToClaudeAndWait(operatorResponse) {
-<<<<<<< HEAD
-        // Acquire shared lock to prevent duplicate messages to Claude
-        if (!sharedLock.tryAcquireSendLock('e2e-executor')) {
-            this.log('⚠️ DUPLICATE BLOCKED: Another layer is already sending to Claude', 'WARNING');
-            return {
-                success: false,
-                error: 'Duplicate send blocked - another layer is currently sending to Claude',
-                reason: 'duplicate_blocked'
-            };
-        }
-
-=======
         console.log('📤 Sending Operator response to Claude Code...');
         
         // Start Claude phase tracking
@@ -790,18 +771,7 @@
         const { promisify } = await import('util');
         const execAsync = promisify(exec);
         
->>>>>>> 827573e7
         try {
-            this.log('🔒 SEND LOCK ACQUIRED: e2e-executor - Starting Claude communication', 'INFO');
-            console.log('📤 Sending Operator response to Claude Code...');
-            
-            // Record Claude input timestamp
-            this.workflowTimings.claudeInputTime = Date.now(); 
-            this.log(`🕐 CLAUDE INPUT: ${this.getTimestamp()}`, 'TIMING');
-        
-            const { exec } = await import('child_process');
-            const { promisify } = await import('util');
-            const execAsync = promisify(exec);
             // Build Claude prompt with Operator's analysis
             const claudePrompt = `Here's an analysis from an AI operator about some failed QA/UX tasks:
 
@@ -1001,10 +971,6 @@
                 success: false,
                 error: `Failed to send to Claude: ${error.message}`
             };
-        } finally {
-            // Always release the lock, even on error
-            sharedLock.releaseSendLock('e2e-executor');
-            this.log('🔓 SEND LOCK RELEASED: e2e-executor - Claude communication complete', 'INFO');
         }
     }
 
